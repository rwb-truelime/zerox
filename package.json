{
<<<<<<< HEAD
  "name": "zerox-truelime",
  "version": "1.1.9",
  "description": "ocr documents using gpt-4o",
=======
  "name": "zerox",
  "version": "1.1.12",
  "description": "ocr documents using gpt-4o-mini",
>>>>>>> 7f7da999
  "main": "node-zerox/dist/index.js",
  "scripts": {
    "clean": "rm -rf node-zerox/dist",
    "build": "npm run clean && tsc -p node-zerox/tsconfig.json",
    "postinstall": "node node-zerox/scripts/install-dependencies.js",
    "prepublishOnly": "npm run build"
  },
  "author": "Blom",
  "license": "MIT",
  "dependencies": {
    "@aws-sdk/client-bedrock-runtime": "^3.734.0",
    "@google/generative-ai": "^0.21.0",
    "@t3-oss/env-core": "^0.12.0",
    "axios": "^1.8.2",
    "child_process": "^1.0.2",
    "fs-extra": "^11.2.0",
    "heic-convert": "^2.1.0",
    "libreoffice-convert": "^1.6.0",
    "mime-types": "^2.1.35",
    "openai": "^4.82.0",
    "os": "^0.1.2",
    "p-limit": "^3.1.0",
<<<<<<< HEAD
=======
    "path": "^0.12.7",
    "pdf-parse": "^1.1.1",
>>>>>>> 7f7da999
    "pdf2pic": "^3.1.1",
    "sharp": "^0.33.5",
    "tesseract.js": "^5.1.1",
    "uuid": "^11.0.3",
    "xlsx": "^0.18.5"
  },
  "devDependencies": {
    "@types/fs-extra": "^11.0.4",
    "@types/heic-convert": "^2.1.0",
    "@types/jest": "^29.5.14",
    "@types/mime-types": "^2.1.4",
    "@types/node": "^20.14.11",
    "@types/pdf-parse": "^1.1.4",
    "@types/prompts": "^2.4.9",
    "dotenv": "^16.4.7",
    "jest": "^29.7.0",
    "prompts": "^2.4.2",
    "ts-jest": "^29.2.5",
    "ts-node": "^10.9.2",
    "typescript": "^5.5.3"
  },
  "repository": {
    "type": "git",
    "url": "git+https://github.com/rwb-truelime/zerox"
  },
  "keywords": [
    "ocr",
    "document",
    "llm"
  ],
  "types": "node-zerox/dist/index.d.ts",
  "bugs": {
    "url": "https://github.com/rwb-truelime/zerox/issues"
  },
  "homepage": "https://github.com/rwb-truelime/zerox#readme"
}<|MERGE_RESOLUTION|>--- conflicted
+++ resolved
@@ -1,13 +1,7 @@
 {
-<<<<<<< HEAD
   "name": "zerox-truelime",
-  "version": "1.1.9",
+  "version": "1.1.12",
   "description": "ocr documents using gpt-4o",
-=======
-  "name": "zerox",
-  "version": "1.1.12",
-  "description": "ocr documents using gpt-4o-mini",
->>>>>>> 7f7da999
   "main": "node-zerox/dist/index.js",
   "scripts": {
     "clean": "rm -rf node-zerox/dist",
@@ -30,11 +24,8 @@
     "openai": "^4.82.0",
     "os": "^0.1.2",
     "p-limit": "^3.1.0",
-<<<<<<< HEAD
-=======
     "path": "^0.12.7",
     "pdf-parse": "^1.1.1",
->>>>>>> 7f7da999
     "pdf2pic": "^3.1.1",
     "sharp": "^0.33.5",
     "tesseract.js": "^5.1.1",
