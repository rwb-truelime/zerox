--- conflicted
+++ resolved
@@ -1,13 +1,7 @@
 {
-<<<<<<< HEAD
   "name": "zerox-truelime",
-  "version": "1.1.12",
+  "version": "1.1.15",
   "description": "ocr documents using gpt-4o",
-=======
-  "name": "zerox",
-  "version": "1.1.15",
-  "description": "ocr documents using gpt-4o-mini",
->>>>>>> 7578d3f4
   "main": "node-zerox/dist/index.js",
   "scripts": {
     "clean": "rm -rf node-zerox/dist",
@@ -47,12 +41,8 @@
     "@types/node": "^20.14.11",
     "@types/pdf-parse": "^1.1.4",
     "@types/prompts": "^2.4.9",
-<<<<<<< HEAD
+    "@types/xlsx": "^0.0.35",
     "dotenv": "^16.4.7",
-=======
-    "@types/xlsx": "^0.0.35",
-    "dotenv": "^16.4.5",
->>>>>>> 7578d3f4
     "jest": "^29.7.0",
     "prompts": "^2.4.2",
     "ts-jest": "^29.2.5",
