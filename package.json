{
  "name": "zerox",
<<<<<<< HEAD
  "version": "1.0.47-truelime",
  "description": "ocr documents using gpt-4o",
=======
  "version": "1.1.4",
  "description": "ocr documents using gpt-4o-mini",
>>>>>>> 65f62eec
  "main": "node-zerox/dist/index.js",
  "scripts": {
    "clean": "rm -rf node-zerox/dist",
    "build": "npm run clean && tsc -p node-zerox/tsconfig.json",
    "postinstall": "node node-zerox/scripts/install-dependencies.js",
    "prepublishOnly": "npm run build",
    "test": "ts-node node-zerox/tests/index.ts",
    "test:performance": "jest node-zerox/tests/performance.test.ts --runInBand"
  },
  "author": "Blom",
  "license": "MIT",
  "dependencies": {
    "@aws-sdk/client-bedrock-runtime": "^3.734.0",
    "@google/generative-ai": "^0.21.0",
    "axios": "^1.7.2",
    "child_process": "^1.0.2",
    "fs-extra": "^11.2.0",
    "libreoffice-convert": "^1.6.0",
    "mime-types": "^2.1.35",
    "openai": "^4.82.0",
    "os": "^0.1.2",
    "p-limit": "^3.1.0",
    "path": "^0.12.7",
    "pdf2pic": "^3.1.1",
    "sharp": "^0.33.5",
    "tesseract.js": "^5.1.1",
    "util": "^0.12.5",
    "uuid": "^11.0.3"
  },
  "devDependencies": {
    "@types/fs-extra": "^11.0.4",
    "@types/jest": "^29.5.14",
    "@types/mime-types": "^2.1.4",
    "@types/node": "^20.14.11",
    "@types/prompts": "^2.4.9",
    "dotenv": "^16.4.5",
    "jest": "^29.7.0",
    "prompts": "^2.4.2",
    "ts-jest": "^29.2.5",
    "ts-node": "^10.9.2",
    "typescript": "^5.5.3"
  },
  "repository": {
    "type": "git",
    "url": "git+https://github.com/rwb-truelime/zerox"
  },
  "keywords": [
    "ocr",
    "document",
    "llm"
  ],
  "types": "node-zerox/dist/index.d.ts",
  "bugs": {
    "url": "https://github.com/rwb-truelime/zerox/issues"
  },
  "homepage": "https://github.com/rwb-truelime/zerox#readme"
}<|MERGE_RESOLUTION|>--- conflicted
+++ resolved
@@ -1,12 +1,7 @@
 {
-  "name": "zerox",
-<<<<<<< HEAD
-  "version": "1.0.47-truelime",
+  "name": "zerox-truelime",
+  "version": "1.1.4-truelime",
   "description": "ocr documents using gpt-4o",
-=======
-  "version": "1.1.4",
-  "description": "ocr documents using gpt-4o-mini",
->>>>>>> 65f62eec
   "main": "node-zerox/dist/index.js",
   "scripts": {
     "clean": "rm -rf node-zerox/dist",
