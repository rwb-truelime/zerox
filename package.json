--- conflicted
+++ resolved
@@ -1,13 +1,7 @@
 {
-<<<<<<< HEAD
   "name": "limescape-docs-processor",
-  "version": "1.1.17",
+  "version": "1.1.18",
   "description": "Get text and tables from documents using llm models",
-=======
-  "name": "zerox",
-  "version": "1.1.18",
-  "description": "ocr documents using gpt-4o-mini",
->>>>>>> 4c9a5a77
   "main": "node-zerox/dist/index.js",
   "scripts": {
     "clean": "rm -rf node-zerox/dist",
