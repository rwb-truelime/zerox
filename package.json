--- conflicted
+++ resolved
@@ -1,13 +1,7 @@
 {
-<<<<<<< HEAD
   "name": "limescape-docs-processor",
-  "version": "1.1.19",
+  "version": "1.1.20",
   "description": "Get text and tables from documents using llm models",
-=======
-  "name": "zerox",
-  "version": "1.1.20",
-  "description": "ocr documents using gpt-4o-mini",
->>>>>>> 91bbb20c
   "main": "node-zerox/dist/index.js",
   "scripts": {
     "clean": "rm -rf node-zerox/dist",
