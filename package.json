{
<<<<<<< HEAD
  "name": "limescape-docs-processor",
  "version": "1.1.18",
  "description": "Get text and tables from documents using llm models",
=======
  "name": "zerox",
  "version": "1.1.19",
  "description": "ocr documents using gpt-4o-mini",
>>>>>>> 2ec44728
  "main": "node-zerox/dist/index.js",
  "scripts": {
    "clean": "rm -rf node-zerox/dist",
    "build": "npm run clean && tsc -p node-zerox/tsconfig.json",
    "postinstall": "node node-zerox/scripts/install-dependencies.js",
    "prepublishOnly": "npm run build",
    "test": "jest"
  },
  "author": "Rodger Blom",
  "license": "MIT",
  "files": [
    "node-zerox/dist",
    "node-zerox/scripts",
    "README.md",
    "LICENSE"
  ],
  "dependencies": {
<<<<<<< HEAD
    "@aws-sdk/client-bedrock-runtime": "^3.787.0",
    "@google/generative-ai": "^0.21.0",
    "@t3-oss/env-core": "^0.12.0",
    "axios": "^1.8.4",
=======
    "@aws-sdk/client-bedrock-runtime": "^3.734.0",
    "@google/genai": "^0.9.0",
    "axios": "^1.7.2",
>>>>>>> 2ec44728
    "child_process": "^1.0.2",
    "file-type": "^16.5.4",
    "fs-extra": "^11.3.0",
    "heic-convert": "^2.1.0",
    "libreoffice-convert": "^1.6.1",
    "mime-types": "^2.1.35",
    "node-fetch": "^3.3.2",
    "openai": "^4.96.0",
    "os": "^0.1.2",
    "p-limit": "^3.1.0",
    "path": "^0.12.7",
    "pdf-parse": "^1.1.1",
    "sharp": "^0.33.5",
    "tesseract.js": "^5.1.1",
    "uuid": "^11.1.0",
    "xlsx": "^0.18.5"
  },
  "devDependencies": {
    "@types/fs-extra": "^11.0.4",
    "@types/heic-convert": "^2.1.0",
    "@types/jest": "^29.5.14",
    "@types/mime-types": "^2.1.4",
    "@types/node": "^20.17.30",
    "@types/pdf-parse": "^1.1.5",
    "@types/prompts": "^2.4.9",
    "@types/xlsx": "^0.0.35",
    "dotenv": "^16.5.0",
    "jest": "^29.7.0",
    "prompts": "^2.4.2",
    "ts-jest": "^29.3.2",
    "ts-node": "^10.9.2",
    "typescript": "^5.8.3"
  },
  "repository": {
    "type": "git",
    "url": "git+https://github.com/rwb-truelime/zerox"
  },
  "keywords": [
    "ocr",
    "document",
    "llm"
  ],
  "types": "node-zerox/dist/index.d.ts",
  "bugs": {
    "url": "https://github.com/rwb-truelime/zerox/issues"
  },
  "homepage": "https://github.com/rwb-truelime/zerox#readme"
}<|MERGE_RESOLUTION|>--- conflicted
+++ resolved
@@ -1,13 +1,7 @@
 {
-<<<<<<< HEAD
   "name": "limescape-docs-processor",
-  "version": "1.1.18",
+  "version": "1.1.19",
   "description": "Get text and tables from documents using llm models",
-=======
-  "name": "zerox",
-  "version": "1.1.19",
-  "description": "ocr documents using gpt-4o-mini",
->>>>>>> 2ec44728
   "main": "node-zerox/dist/index.js",
   "scripts": {
     "clean": "rm -rf node-zerox/dist",
@@ -25,16 +19,9 @@
     "LICENSE"
   ],
   "dependencies": {
-<<<<<<< HEAD
-    "@aws-sdk/client-bedrock-runtime": "^3.787.0",
-    "@google/generative-ai": "^0.21.0",
-    "@t3-oss/env-core": "^0.12.0",
-    "axios": "^1.8.4",
-=======
     "@aws-sdk/client-bedrock-runtime": "^3.734.0",
     "@google/genai": "^0.9.0",
     "axios": "^1.7.2",
->>>>>>> 2ec44728
     "child_process": "^1.0.2",
     "file-type": "^16.5.4",
     "fs-extra": "^11.3.0",
