import dotenv from "dotenv";
dotenv.config();

import path from "path";
import fs from "fs-extra";
import { zerox } from "../src";
import { ModelOptions } from "../src/types";
import { fetchSystemPrompt } from "../src/constants";

const MOCK_OPENAI_TIME = 0;
const TEST_FILES_DIR = path.join(__dirname, "data");

interface TestResult {
  numPages: number;
  concurrency: number;
  duration: number;
  avgTimePerPage: number;
}

<<<<<<< HEAD
// Mock the getCompletion function and Langfuse configuration
jest.mock("../src/models/openAI", () => ({
  getCompletion: jest.fn().mockImplementation(async () => {
    await new Promise((resolve) => setTimeout(resolve, MOCK_OPENAI_TIME));
    return {
      content:
        "# Mocked Content\n\nThis is a mocked response for testing purposes.",
      inputTokens: 100,
      outputTokens: 50,
    };
  }),
}));
=======
// Mock the OpenAIModel class
jest.mock("../src/models/openAI", () => {
  return {
    __esModule: true,
    default: class MockOpenAIModel {
      constructor() {
        // Mock constructor
      }

      async getCompletion() {
        await new Promise((resolve) => setTimeout(resolve, MOCK_OPENAI_TIME));
        return {
          content:
            "# Mocked Content\n\nThis is a mocked response for testing purposes.",
          inputTokens: 100,
          outputTokens: 50,
        };
      }
    },
  };
});
>>>>>>> 7578d3f4

// Mock fetch for Langfuse API
jest.mock('node-fetch', () => {
  return jest.fn().mockImplementation(() => 
    Promise.resolve({
      ok: true,
      status: 200,
      json: () => Promise.resolve({
        prompt: "You are a test system prompt. Follow these test instructions...",
        name: "test-prompt",
        version: 1,
        isActive: true
      })
    })
  );
});

describe("Zerox Performance Tests", () => {
  const allResults: TestResult[] = [];

  beforeAll(async () => {
    // Set up Langfuse environment
    process.env.LANGFUSE_HOST = 'https://mock.langfuse.com';
    process.env.LANGFUSE_PUBLIC_KEY = 'mock-public-key';
    process.env.LANGFUSE_SECRET_KEY = 'mock-secret-key';
    process.env.LANGFUSE_PROMPT_NAME = 'mock-prompt';

    // Fetch the system prompt before running tests
    await fetchSystemPrompt();
    
    // Ensure test directories exist
    await fs.ensureDir(TEST_FILES_DIR);
  });

  const runPerformanceTest = async (numPages: number, concurrency: number) => {
    const filePath = path.join(TEST_FILES_DIR, `${numPages}-pages.pdf`);

    console.log(`\nTesting ${numPages} pages with concurrency ${concurrency}`);
    console.time(`Processing ${numPages} pages`);

    const startTime = Date.now();

    const result = await zerox({
      cleanup: true,
      concurrency,
      filePath,
      model: ModelOptions.OPENAI_GPT_4O,
      openaiAPIKey: "mock-key",
    });

    const duration = Date.now() - startTime;
    console.timeEnd(`Processing ${numPages} pages`);

    return {
      numPages,
      concurrency,
      duration,
      avgTimePerPage: duration / numPages,
      successRate:
        ((result.summary.ocr?.successful || 0) / result.summary.totalPages) *
        100,
    };
  };

  const testCases = [
    { pages: 1, concurrency: 20 },
    { pages: 10, concurrency: 20 },
    { pages: 20, concurrency: 20 },
    { pages: 30, concurrency: 20 },
    { pages: 50, concurrency: 20 },
    { pages: 100, concurrency: 20 },
    { pages: 1, concurrency: 50 },
    { pages: 10, concurrency: 50 },
    { pages: 20, concurrency: 50 },
    { pages: 30, concurrency: 50 },
    { pages: 50, concurrency: 50 },
    { pages: 100, concurrency: 50 },
  ];

  test.each(testCases)(
    "Performance test with $pages pages and concurrency $concurrency",
    async ({ pages, concurrency }) => {
      const results = await runPerformanceTest(pages, concurrency);
      allResults.push(results);

      console.table({
        "Number of Pages": results.numPages,
        Concurrency: results.concurrency,
        "Total Duration (ms)": results.duration,
        "Avg Time per Page (ms)": Math.round(results.avgTimePerPage),
      });

      expect(results.duration).toBeGreaterThan(0);
    },
    // Set timeout to accommodate larger tests
    120000
  );

  afterAll(() => {
    // Print performance comparison
    console.log("\n=== FINAL PERFORMANCE COMPARISON ===");
    const comparisonTable = Array.from(new Set(testCases.map((tc) => tc.pages)))
      .sort((a, b) => a - b)
      .map((pages) => {
        const c20 = allResults.find(
          (r) => r.numPages === pages && r.concurrency === 20
        );
        const c50 = allResults.find(
          (r) => r.numPages === pages && r.concurrency === 50
        );
        return {
          Pages: pages,
          "Time (concurrency=20) (s)": c20
            ? (c20.duration / 1000).toFixed(2)
            : "N/A",
          "Time (concurrency=50) (s)": c50
            ? (c50.duration / 1000).toFixed(2)
            : "N/A",
          Improvement:
            c20 && c50
              ? `${((1 - c50.duration / c20.duration) * 100).toFixed(1)}%`
              : "N/A",
        };
      });
    console.table(comparisonTable);
  });
});<|MERGE_RESOLUTION|>--- conflicted
+++ resolved
@@ -17,21 +17,7 @@
   avgTimePerPage: number;
 }
 
-<<<<<<< HEAD
-// Mock the getCompletion function and Langfuse configuration
-jest.mock("../src/models/openAI", () => ({
-  getCompletion: jest.fn().mockImplementation(async () => {
-    await new Promise((resolve) => setTimeout(resolve, MOCK_OPENAI_TIME));
-    return {
-      content:
-        "# Mocked Content\n\nThis is a mocked response for testing purposes.",
-      inputTokens: 100,
-      outputTokens: 50,
-    };
-  }),
-}));
-=======
-// Mock the OpenAIModel class
+// Mock the OpenAIModel class and Langfuse configuration
 jest.mock("../src/models/openAI", () => {
   return {
     __esModule: true,
@@ -52,7 +38,6 @@
     },
   };
 });
->>>>>>> 7578d3f4
 
 // Mock fetch for Langfuse API
 jest.mock('node-fetch', () => {
