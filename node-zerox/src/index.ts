--- conflicted
+++ resolved
@@ -73,12 +73,9 @@
   trimEdges = true,
 }: ZeroxArgs): Promise<ZeroxOutput> => {
   let extracted: Record<string, unknown> | null = null;
-<<<<<<< HEAD
   await fetchSystemPrompt();
 
-=======
   let extractedLogprobs: LogprobPage[] = [];
->>>>>>> e1cf3186
   let inputTokenCount: number = 0;
   let outputTokenCount: number = 0;
   let numSuccessfulOCRRequests: number = 0;
