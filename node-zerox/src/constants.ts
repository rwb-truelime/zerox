<<<<<<< HEAD
import fetch from 'node-fetch';
import { LangfuseMetadata } from './types';
=======
export const ASPECT_RATIO_THRESHOLD = 5;
>>>>>>> 7578d3f4

// This is a rough guess; this will be used to create Tesseract workers by default,
// that cater to this many pages. If a document has more than this many pages,
// then more workers will be created dynamically.

export const NUM_STARTING_WORKERS = 3;
export const CONSISTENCY_PROMPT = (priorPage: string): string =>
  `Markdown must maintain consistent formatting with the following page: \n\n """${priorPage}"""`;

export let SYSTEM_PROMPT_BASE = '';
export let LANGFUSE_METADATA: LangfuseMetadata | undefined;

// Get the system prompt from Langfuse
// This is a one-time operation, and the prompt is stored in memory
// for the lifetime of the server.
export const fetchSystemPrompt = async (): Promise<void> => {
  const host = process.env.LANGFUSE_HOST?.replace(/\/$/, '');
  const publicKey = process.env.LANGFUSE_PUBLIC_KEY;
  const secretKey = process.env.LANGFUSE_SECRET_KEY;
  const promptName = process.env.LANGFUSE_PROMPT_NAME;

  console.log('Langfuse configuration:', {
    host,
    publicKey,
    promptName,
    // Not logging secretKey for security
  });

  if (!host || !publicKey || !secretKey || !promptName) {
    console.error('Missing configuration:', {
      hasHost: !!host,
      hasPublicKey: !!publicKey,
      hasSecretKey: !!secretKey,
      hasPromptName: !!promptName,
    });
    throw new Error('Missing Langfuse configuration');
  }

  const auth = Buffer.from(`${publicKey}:${secretKey}`).toString('base64');
  console.log('Making request to:', `${host}/api/public/v2/prompts/${promptName}`);
  
  try {
    const response = await fetch(
      `${host}/api/public/v2/prompts/${promptName}`,
      {
        headers: {
          'Authorization': `Basic ${auth}`
        }
      }
    );

    console.log('Response status:', response.status);
    console.log('Response headers:', response.headers);

    if (!response.ok) {
      const errorText = await response.text();
      console.error('Error response:', errorText);
      throw new Error(`Failed to fetch system prompt: ${response.statusText}`);
    }

    // Changed this part to handle single object instead of array
    const data = await response.json() as ({ prompt: string } & LangfuseMetadata);
    console.log('Received data:', data);

    if (!data || !data.prompt) {
      console.error('Invalid data received');
      throw new Error('No prompt found');
    }

    const { prompt, ...metadata } = data;
    console.log('Setting prompt and metadata:', { promptLength: prompt.length, metadata });
    SYSTEM_PROMPT_BASE = prompt;
    LANGFUSE_METADATA = metadata;
  } catch (error) {
    console.error('Error in fetchSystemPrompt:', error);
    throw error;
  }
};<|MERGE_RESOLUTION|>--- conflicted
+++ resolved
@@ -1,9 +1,7 @@
-<<<<<<< HEAD
+export const ASPECT_RATIO_THRESHOLD = 5;
+
 import fetch from 'node-fetch';
 import { LangfuseMetadata } from './types';
-=======
-export const ASPECT_RATIO_THRESHOLD = 5;
->>>>>>> 7578d3f4
 
 // This is a rough guess; this will be used to create Tesseract workers by default,
 // that cater to this many pages. If a document has more than this many pages,
