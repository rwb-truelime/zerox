import { ChatCompletionTokenLogprob } from "openai/resources";
import Tesseract from "tesseract.js";

export interface ZeroxArgs {
  cleanup?: boolean;
  concurrency?: number;
  correctOrientation?: boolean;
  credentials?: ModelCredentials;
  customModelFunction?: (params: {
    buffer: Buffer;
    image: string;
    maintainFormat: boolean;
    priorPage: string;
  }) => Promise<CompletionResponse>;
  directImageExtraction?: boolean;
  errorMode?: ErrorMode;
  extractionCredentials?: ModelCredentials;
  extractionLlmParams?: Partial<LLMParams>;
  extractionModel?: ModelOptions | string;
  extractionModelProvider?: ModelProvider | string;
  extractionPrompt?: string;
  extractOnly?: boolean;
  extractPerPage?: string[];
  filePath: string;
  imageDensity?: number;
  imageHeight?: number;
  llmParams?: Partial<LLMParams>;
  maintainFormat?: boolean;
  maxImageSize?: number;
  maxRetries?: number;
  maxTesseractWorkers?: number;
  model?: ModelOptions | string;
  modelProvider?: ModelProvider | string;
  openaiAPIKey?: string;
  outputDir?: string;
  pagesToConvertAsImages?: number | number[];
  prompt?: string;
  schema?: Record<string, unknown>;
  tempDir?: string;
  trimEdges?: boolean;
}

export interface ZeroxOutput {
  completionTime: number;
  extracted: Record<string, unknown> | null;
  fileName: string;
  inputTokens: number;
  logprobs?: Logprobs;
  outputTokens: number;
  pages: Page[];
  summary: Summary;
  langfuse_metadata?: LangfuseMetadata;
}

export interface AzureCredentials {
  apiKey: string;
  endpoint: string;
}

export interface BedrockCredentials {
  accessKeyId?: string;
  region: string;
  secretAccessKey?: string;
  sessionToken?: string;
}

export interface GoogleCredentials {
  apiKey: string;
}

export interface OpenAICredentials {
  apiKey: string;
}

export type ModelCredentials =
  | AzureCredentials
  | BedrockCredentials
  | GoogleCredentials
  | OpenAICredentials;

export enum ModelOptions {
  // Bedrock Claude 3 Models
  BEDROCK_CLAUDE_3_HAIKU_2024_10 = "anthropic.claude-3-5-haiku-20241022-v1:0",
  BEDROCK_CLAUDE_3_SONNET_2024_06 = "anthropic.claude-3-5-sonnet-20240620-v1:0",
  BEDROCK_CLAUDE_3_SONNET_2024_10 = "anthropic.claude-3-5-sonnet-20241022-v2:0",
  BEDROCK_CLAUDE_3_HAIKU_2024_03 = "anthropic.claude-3-haiku-20240307-v1:0",
  BEDROCK_CLAUDE_3_OPUS_2024_02 = "anthropic.claude-3-opus-20240229-v1:0",
  BEDROCK_CLAUDE_3_SONNET_2024_02 = "anthropic.claude-3-sonnet-20240229-v1:0",

  // OpenAI GPT-4 Models
  OPENAI_GPT_4O = "gpt-4o",
  OPENAI_GPT_4O_MINI = "gpt-4o-mini",

  // Google Gemini Models
  GOOGLE_GEMINI_1_5_FLASH = "gemini-1.5-flash",
  GOOGLE_GEMINI_1_5_FLASH_8B = "gemini-1.5-flash-8b",
  GOOGLE_GEMINI_1_5_PRO = "gemini-1.5-pro",
  GOOGLE_GEMINI_2_FLASH = "gemini-2.0-flash-001",
  GOOGLE_GEMINI_2_FLASH_LITE = "gemini-2.0-flash-lite-preview-02-05",
}

export enum ModelProvider {
  AZURE = "AZURE",
  BEDROCK = "BEDROCK",
  GOOGLE = "GOOGLE",
  OPENAI = "OPENAI",
}

export enum OperationMode {
  EXTRACTION = "EXTRACTION",
  OCR = "OCR",
}

export enum PageStatus {
  SUCCESS = "SUCCESS",
  ERROR = "ERROR",
}

export interface Page {
  content?: string;
  contentLength?: number;
  error?: string;
  extracted?: Record<string, unknown>;
  inputTokens?: number;
  outputTokens?: number;
  page: number;
  status: PageStatus;
}

export interface CompletionArgs {
  image: Buffer;
  maintainFormat: boolean;
  priorPage: string;
  prompt?: string;
}

export interface CompletionResponse {
  content: string;
  inputTokens: number;
  logprobs?: ChatCompletionTokenLogprob[] | null;
  outputTokens: number;
}

export type ProcessedCompletionResponse = Omit<
  CompletionResponse,
  "logprobs"
> & {
  contentLength: number;
};

export interface CreateModelArgs {
  credentials: ModelCredentials;
  llmParams: Partial<LLMParams>;
  model: ModelOptions | string;
  provider: ModelProvider | string;
}

export enum ErrorMode {
  THROW = "THROW",
  IGNORE = "IGNORE",
}

export interface ExtractionArgs {
  input: string | string[];
  options?: {
    correctOrientation?: boolean;
    scheduler: Tesseract.Scheduler | null;
    trimEdges?: boolean;
  };
  prompt?: string;
  schema: Record<string, unknown>;
}

export interface ExtractionResponse {
  extracted: Record<string, unknown>;
  inputTokens: number;
  logprobs?: ChatCompletionTokenLogprob[] | null;
  outputTokens: number;
}

export type ProcessedExtractionResponse = Omit<ExtractionResponse, "logprobs">;

interface BaseLLMParams {
  frequencyPenalty?: number;
  presencePenalty?: number;
  temperature?: number;
  topP?: number;
}

export interface AzureLLMParams extends BaseLLMParams {
  logprobs: boolean;
  maxTokens: number;
}

export interface BedrockLLMParams extends BaseLLMParams {
  maxTokens: number;
}

export interface GoogleLLMParams extends BaseLLMParams {
  maxOutputTokens: number;
}

export interface OpenAILLMParams extends BaseLLMParams {
  logprobs: boolean;
  maxTokens: number;
}

// Union type of all provider params
export type LLMParams =
  | AzureLLMParams
  | BedrockLLMParams
  | GoogleLLMParams
  | OpenAILLMParams;

export interface LogprobPage {
  page: number | null;
  value: ChatCompletionTokenLogprob[];
}

interface Logprobs {
  ocr: LogprobPage[] | null;
  extracted: LogprobPage[] | null;
}

export interface MessageContentArgs {
  input: string | string[];
  options?: {
    correctOrientation?: boolean;
    scheduler: Tesseract.Scheduler | null;
    trimEdges?: boolean;
  };
}

export interface ModelInterface {
  getCompletion(
    mode: OperationMode,
    params: CompletionArgs | ExtractionArgs
  ): Promise<CompletionResponse | ExtractionResponse>;
}

export interface Summary {
  totalPages: number;
  ocr: {
    successful: number;
    failed: number;
  } | null;
  extracted: {
    successful: number;
    failed: number;
  } | null;
}

export interface ExcelSheetContent {
  content: string;
  contentLength: number;
<<<<<<< HEAD
}

export interface LangfuseMetadata {
  config: Record<string, unknown>;
  createdAt: string;
  createdBy: string;
  id: string;
  isActive: boolean | null;
  labels: string[];
  name: string;
  projectId: string;
  tags: string[];
  type: string;
  updatedAt: string;
  version: number;
=======
  sheetName: string;
>>>>>>> e1cf3186
}<|MERGE_RESOLUTION|>--- conflicted
+++ resolved
@@ -253,7 +253,7 @@
 export interface ExcelSheetContent {
   content: string;
   contentLength: number;
-<<<<<<< HEAD
+  sheetName: string;
 }
 
 export interface LangfuseMetadata {
@@ -269,7 +269,4 @@
   type: string;
   updatedAt: string;
   version: number;
-=======
-  sheetName: string;
->>>>>>> e1cf3186
 }