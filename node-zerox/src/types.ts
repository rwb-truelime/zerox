--- conflicted
+++ resolved
@@ -208,10 +208,15 @@
 }
 
 export interface Summary {
-<<<<<<< HEAD
-  numPages: number;
-  numSuccessfulPages: number;
-  numFailedPages: number;
+  totalPages: number;
+  ocr: {
+    successful: number;
+    failed: number;
+  } | null;
+  extracted: {
+    successful: number;
+    failed: number;
+  } | null;
 }
 
 export interface LangfuseMetadata {
@@ -227,15 +232,4 @@
   type: string;
   updatedAt: string;
   version: number;
-=======
-  totalPages: number;
-  ocr: {
-    successful: number;
-    failed: number;
-  } | null;
-  extracted: {
-    successful: number;
-    failed: number;
-  } | null;
->>>>>>> 65f62eec
 }