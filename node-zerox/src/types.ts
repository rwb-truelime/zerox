--- conflicted
+++ resolved
@@ -259,10 +259,21 @@
 }
 
 export interface Summary {
-<<<<<<< HEAD
-  numPages: number;
-  numSuccessfulPages: number;
-  numFailedPages: number;
+  totalPages: number;
+  ocr: {
+    successful: number;
+    failed: number;
+  } | null;
+  extracted: {
+    successful: number;
+    failed: number;
+  } | null;
+}
+
+export interface ExcelSheetContent {
+  content: string;
+  contentLength: number;
+  sheetName: string;
 }
 
 export interface LangfuseMetadata {
@@ -278,21 +289,4 @@
   type: string;
   updatedAt: string;
   version: number;
-=======
-  totalPages: number;
-  ocr: {
-    successful: number;
-    failed: number;
-  } | null;
-  extracted: {
-    successful: number;
-    failed: number;
-  } | null;
-}
-
-export interface ExcelSheetContent {
-  content: string;
-  contentLength: number;
-  sheetName: string;
->>>>>>> 91bbb20c
 }