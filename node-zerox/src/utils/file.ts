--- conflicted
+++ resolved
@@ -173,13 +173,8 @@
   const finalDensity = Math.min(imageDensity, 300);
 
   const options: ConvertPdfOptions = {
-<<<<<<< HEAD
-    density: finalDensity,
-    format: "png",
-=======
     density: imageDensity,
     format: imageFormat,
->>>>>>> 91bbb20c
     height: adjustedHeight,
     preserveAspectRatio: true,
     saveFilename: path.basename(pdfPath, path.extname(pdfPath)),
